/**
 * mux.js
 *
 * Copyright (c) 2015 Brightcove
 * All rights reserved.
 *
 * A stream-based mp2t to mp4 converter. This utility can be used to
 * deliver mp4s to a SourceBuffer on platforms that support native
 * Media Source Extensions.
 */
'use strict';

var Stream = require('../utils/stream.js');
var mp4 = require('./mp4-generator.js');
var frameUtils = require('./frame-utils');
var trackDecodeInfo = require('./track-decode-info');
var m2ts = require('../m2ts/m2ts.js');
var AdtsStream = require('../codecs/adts.js');
var H264Stream = require('../codecs/h264').H264Stream;
var AacStream = require('../aac');
var coneOfSilence = require('../data/silence');
var clock = require('../utils/clock');
var isLikelyAacData = require('../aac/utils').isLikelyAacData;

// constants
var AUDIO_PROPERTIES = [
  'audioobjecttype',
  'channelcount',
  'samplerate',
  'samplingfrequencyindex',
  'samplesize'
];

var VIDEO_PROPERTIES = [
  'width',
  'height',
  'profileIdc',
  'levelIdc',
  'profileCompatibility'
];

var ONE_SECOND_IN_TS = 90000; // 90kHz clock

// object types
var VideoSegmentStream, AudioSegmentStream, Transmuxer, CoalesceStream;

// Helper functions
var
  arrayEquals,
  sumFrameByteLengths;

/**
 * Compare two arrays (even typed) for same-ness
 */
arrayEquals = function(a, b) {
  var
    i;

  if (a.length !== b.length) {
    return false;
  }

  // compare the value of each element in the array
  for (i = 0; i < a.length; i++) {
    if (a[i] !== b[i]) {
      return false;
    }
  }

  return true;
};

/**
 * Sum the `byteLength` properties of the data in each AAC frame
 */
sumFrameByteLengths = function(array) {
  var
    i,
    currentObj,
    sum = 0;

  // sum the byteLength's all each nal unit in the frame
  for (i = 0; i < array.length; i++) {
    currentObj = array[i];
    sum += currentObj.data.byteLength;
  }

  return sum;
};

/**
 * Constructs a single-track, ISO BMFF media segment from AAC data
 * events. The output of this stream can be fed to a SourceBuffer
 * configured with a suitable initialization segment.
 * @param track {object} track metadata configuration
 * @param options {object} transmuxer options object
 * @param options.keepOriginalTimestamps {boolean} If true, keep the timestamps
 *        in the source; false to adjust the first segment to start at 0.
 */
AudioSegmentStream = function(track, options) {
  var
    adtsFrames = [],
    sequenceNumber = 0,
    earliestAllowedDts = 0,
    audioAppendStartTs = 0,
    videoBaseMediaDecodeTime = Infinity;

  options = options || {};

  AudioSegmentStream.prototype.init.call(this);

  this.push = function(data) {
    trackDecodeInfo.collectDtsInfo(track, data);

    if (track) {
      AUDIO_PROPERTIES.forEach(function(prop) {
        track[prop] = data[prop];
      });
    }

    // buffer audio data until end() is called
    adtsFrames.push(data);
  };

  this.setEarliestDts = function(earliestDts) {
    earliestAllowedDts = earliestDts - track.timelineStartInfo.baseMediaDecodeTime;
  };

  this.setVideoBaseMediaDecodeTime = function(baseMediaDecodeTime) {
    videoBaseMediaDecodeTime = baseMediaDecodeTime;
  };

  this.setAudioAppendStart = function(timestamp) {
    audioAppendStartTs = timestamp;
  };

  this.flush = function() {
    var
      frames,
      moof,
      mdat,
      boxes,
      frameDuration;

    // return early if no audio data has been observed
    if (adtsFrames.length === 0) {
      this.trigger('done', 'AudioSegmentStream');
      return;
    }

    frames = this.trimAdtsFramesByEarliestDts_(adtsFrames);
    track.baseMediaDecodeTime = trackDecodeInfo.calculateTrackBaseMediaDecodeTime(
      track, options.keepOriginalTimestamps);

    this.prefixWithSilence_(track, frames);

    // we have to build the index from byte locations to
    // samples (that is, adts frames) in the audio data
    track.samples = this.generateSampleTable_(frames);

    // concatenate the audio data to constuct the mdat
    mdat = mp4.mdat(this.concatenateFrameData_(frames));

    adtsFrames = [];

    moof = mp4.moof(sequenceNumber, [track]);
    boxes = new Uint8Array(moof.byteLength + mdat.byteLength);

    // bump the sequence number for next time
    sequenceNumber++;

    boxes.set(moof);
    boxes.set(mdat, moof.byteLength);

    trackDecodeInfo.clearDtsInfo(track);

    frameDuration = Math.ceil(ONE_SECOND_IN_TS * 1024 / track.samplerate);

    // TODO this check was added to maintain backwards compatibility (particularly with
    // tests) on adding the timingInfo event. However, it seems unlikely that there's a
    // valid use-case where an init segment/data should be triggered without associated
    // frames. Leaving for now, but should be looked into.
    if (frames.length) {
      this.trigger('timingInfo', {
        start: frames[0].dts,
        end: frames[0].dts + (frames.length * frameDuration)
      });
    }
    this.trigger('data', {track: track, boxes: boxes});
    this.trigger('done', 'AudioSegmentStream');
  };

  // Possibly pad (prefix) the audio track with silence if appending this track
  // would lead to the introduction of a gap in the audio buffer
  this.prefixWithSilence_ = function(track, frames) {
    var
      baseMediaDecodeTimeTs,
      frameDuration = 0,
      audioGapDuration = 0,
      audioFillFrameCount = 0,
      audioFillDuration = 0,
      silentFrame,
      i,
      firstFrame;

    if (!frames.length) {
      return;
    }

    baseMediaDecodeTimeTs = clock.audioTsToVideoTs(track.baseMediaDecodeTime, track.samplerate);
    // determine frame clock duration based on sample rate, round up to avoid overfills
    frameDuration = Math.ceil(ONE_SECOND_IN_TS / (track.samplerate / 1024));

    if (audioAppendStartTs && videoBaseMediaDecodeTime) {
      // insert the shortest possible amount (audio gap or audio to video gap)
      audioGapDuration =
        baseMediaDecodeTimeTs - Math.max(audioAppendStartTs, videoBaseMediaDecodeTime);
      // number of full frames in the audio gap
      audioFillFrameCount = Math.floor(audioGapDuration / frameDuration);
      audioFillDuration = audioFillFrameCount * frameDuration;
    }

    // don't attempt to fill gaps smaller than a single frame or larger
    // than a half second
    if (audioFillFrameCount < 1 || audioFillDuration > ONE_SECOND_IN_TS / 2) {
      return;
    }

    silentFrame = coneOfSilence[track.samplerate];

    if (!silentFrame) {
      // we don't have a silent frame pregenerated for the sample rate, so use a frame
      // from the content instead
      silentFrame = frames[0].data;
    }

    for (i = 0; i < audioFillFrameCount; i++) {
      firstFrame = frames[0];

      frames.splice(0, 0, {
        data: silentFrame,
        dts: firstFrame.dts - frameDuration,
        pts: firstFrame.pts - frameDuration
      });
    }

    track.baseMediaDecodeTime -=
      Math.floor(clock.videoTsToAudioTs(audioFillDuration, track.samplerate));
  };

  // If the audio segment extends before the earliest allowed dts
  // value, remove AAC frames until starts at or after the earliest
  // allowed DTS so that we don't end up with a negative baseMedia-
  // DecodeTime for the audio track
  this.trimAdtsFramesByEarliestDts_ = function(adtsFrames) {
    if (track.minSegmentDts >= earliestAllowedDts) {
      return adtsFrames;
    }

    // We will need to recalculate the earliest segment Dts
    track.minSegmentDts = Infinity;

    return adtsFrames.filter(function(currentFrame) {
      // If this is an allowed frame, keep it and record it's Dts
      if (currentFrame.dts >= earliestAllowedDts) {
        track.minSegmentDts = Math.min(track.minSegmentDts, currentFrame.dts);
        track.minSegmentPts = track.minSegmentDts;
        return true;
      }
      // Otherwise, discard it
      return false;
    });
  };

  // generate the track's raw mdat data from an array of frames
  this.generateSampleTable_ = function(frames) {
    var
      i,
      currentFrame,
      samples = [];

    for (i = 0; i < frames.length; i++) {
      currentFrame = frames[i];
      samples.push({
        size: currentFrame.data.byteLength,
        duration: 1024 // For AAC audio, all samples contain 1024 samples
      });
    }
    return samples;
  };

  // generate the track's sample table from an array of frames
  this.concatenateFrameData_ = function(frames) {
    var
      i,
      currentFrame,
      dataOffset = 0,
      data = new Uint8Array(sumFrameByteLengths(frames));

    for (i = 0; i < frames.length; i++) {
      currentFrame = frames[i];

      data.set(currentFrame.data, dataOffset);
      dataOffset += currentFrame.data.byteLength;
    }
    return data;
  };

  this.reset = function() {
    trackDecodeInfo.clearDtsInfo(track);
    adtsFrames = [];
    this.trigger('reset');
  };
};

AudioSegmentStream.prototype = new Stream();

/**
 * Constructs a single-track, ISO BMFF media segment from H264 data
 * events. The output of this stream can be fed to a SourceBuffer
 * configured with a suitable initialization segment.
 * @param track {object} track metadata configuration
 * @param options {object} transmuxer options object
 * @param options.alignGopsAtEnd {boolean} If true, start from the end of the
 *        gopsToAlignWith list when attempting to align gop pts
 * @param options.keepOriginalTimestamps {boolean} If true, keep the timestamps
 *        in the source; false to adjust the first segment to start at 0.
 */
VideoSegmentStream = function(track, options) {
  var
    sequenceNumber = 0,
    nalUnits = [],
    gopsToAlignWith = [],
    config,
    pps;

  options = options || {};

  VideoSegmentStream.prototype.init.call(this);

  delete track.minPTS;

  this.gopCache_ = [];

  /**
    * Constructs a ISO BMFF segment given H264 nalUnits
    * @param {Object} nalUnit A data event representing a nalUnit
    * @param {String} nalUnit.nalUnitType
    * @param {Object} nalUnit.config Properties for a mp4 track
    * @param {Uint8Array} nalUnit.data The nalUnit bytes
    * @see lib/codecs/h264.js
   **/
  this.push = function(nalUnit) {
    trackDecodeInfo.collectDtsInfo(track, nalUnit);

    // record the track config
    if (nalUnit.nalUnitType === 'seq_parameter_set_rbsp' && !config) {
      config = nalUnit.config;
      track.sps = [nalUnit.data];

      VIDEO_PROPERTIES.forEach(function(prop) {
        track[prop] = config[prop];
      }, this);
    }

    if (nalUnit.nalUnitType === 'pic_parameter_set_rbsp' &&
        !pps) {
      pps = nalUnit.data;
      track.pps = [nalUnit.data];
    }

    // buffer video until flush() is called
    nalUnits.push(nalUnit);
  };

  /**
    * Pass constructed ISO BMFF track and boxes on to the
    * next stream in the pipeline
   **/
  this.flush = function() {
    var
      frames,
      gopForFusion,
      gops,
      moof,
      mdat,
      boxes;

    // Throw away nalUnits at the start of the byte stream until
    // we find the first AUD
    while (nalUnits.length) {
      if (nalUnits[0].nalUnitType === 'access_unit_delimiter_rbsp') {
        break;
      }
      nalUnits.shift();
    }

    // Return early if no video data has been observed
    if (nalUnits.length === 0) {
      this.resetStream_();
      this.trigger('done', 'VideoSegmentStream');
      return;
    }

    // Organize the raw nal-units into arrays that represent
    // higher-level constructs such as frames and gops
    // (group-of-pictures)
    frames = frameUtils.groupNalsIntoFrames(nalUnits);
    gops = frameUtils.groupFramesIntoGops(frames);

    // If the first frame of this fragment is not a keyframe we have
    // a problem since MSE (on Chrome) requires a leading keyframe.
    //
    // We have two approaches to repairing this situation:
    // 1) GOP-FUSION:
    //    This is where we keep track of the GOPS (group-of-pictures)
    //    from previous fragments and attempt to find one that we can
    //    prepend to the current fragment in order to create a valid
    //    fragment.
    // 2) KEYFRAME-PULLING:
    //    Here we search for the first keyframe in the fragment and
    //    throw away all the frames between the start of the fragment
    //    and that keyframe. We then extend the duration and pull the
    //    PTS of the keyframe forward so that it covers the time range
    //    of the frames that were disposed of.
    //
    // #1 is far prefereable over #2 which can cause "stuttering" but
    // requires more things to be just right.
    if (!gops[0][0].keyFrame) {
      // Search for a gop for fusion from our gopCache
      gopForFusion = this.getGopForFusion_(nalUnits[0], track);

      if (gopForFusion) {
        gops.unshift(gopForFusion);
        // Adjust Gops' metadata to account for the inclusion of the
        // new gop at the beginning
        gops.byteLength += gopForFusion.byteLength;
        gops.nalCount += gopForFusion.nalCount;
        gops.pts = gopForFusion.pts;
        gops.dts = gopForFusion.dts;
        gops.duration += gopForFusion.duration;
      } else {
        // If we didn't find a candidate gop fall back to keyframe-pulling
        gops = frameUtils.extendFirstKeyFrame(gops);
      }
    }

    // Trim gops to align with gopsToAlignWith
    if (gopsToAlignWith.length) {
      var alignedGops;

      if (options.alignGopsAtEnd) {
        alignedGops = this.alignGopsAtEnd_(gops);
      } else {
        alignedGops = this.alignGopsAtStart_(gops);
      }

      if (!alignedGops) {
        // save all the nals in the last GOP into the gop cache
        this.gopCache_.unshift({
          gop: gops.pop(),
          pps: track.pps,
          sps: track.sps
        });

        // Keep a maximum of 6 GOPs in the cache
        this.gopCache_.length = Math.min(6, this.gopCache_.length);

        // Clear nalUnits
        nalUnits = [];

        // return early no gops can be aligned with desired gopsToAlignWith
        this.resetStream_();
        this.trigger('done', 'VideoSegmentStream');
        return;
      }

      // Some gops were trimmed. clear dts info so minSegmentDts and pts are correct
      // when recalculated before sending off to CoalesceStream
      trackDecodeInfo.clearDtsInfo(track);

      gops = alignedGops;
    }

    trackDecodeInfo.collectDtsInfo(track, gops);

    // First, we have to build the index from byte locations to
    // samples (that is, frames) in the video data
    track.samples = frameUtils.generateSampleTable(gops);

    // Concatenate the video data and construct the mdat
    mdat = mp4.mdat(frameUtils.concatenateNalData(gops));

    track.baseMediaDecodeTime = trackDecodeInfo.calculateTrackBaseMediaDecodeTime(
      track, options.keepOriginalTimestamps);

    this.trigger('processedGopsInfo', gops.map(function(gop) {
      return {
        pts: gop.pts,
        dts: gop.dts,
        byteLength: gop.byteLength
      };
    }));

    this.trigger('timingInfo', {
      start: gops[0].dts,
      end: gops[gops.length - 1].dts + gops[gops.length - 1].duration
    });

    // save all the nals in the last GOP into the gop cache
    this.gopCache_.unshift({
      gop: gops.pop(),
      pps: track.pps,
      sps: track.sps
    });

    // Keep a maximum of 6 GOPs in the cache
    this.gopCache_.length = Math.min(6, this.gopCache_.length);

    // Clear nalUnits
    nalUnits = [];

    this.trigger('baseMediaDecodeTime', track.baseMediaDecodeTime);
    this.trigger('timelineStartInfo', track.timelineStartInfo);

    moof = mp4.moof(sequenceNumber, [track]);

    // it would be great to allocate this array up front instead of
    // throwing away hundreds of media segment fragments
    boxes = new Uint8Array(moof.byteLength + mdat.byteLength);

    // Bump the sequence number for next time
    sequenceNumber++;

    boxes.set(moof);
    boxes.set(mdat, moof.byteLength);

    this.trigger('data', {track: track, boxes: boxes});

    this.resetStream_();

    // Continue with the flush process now
    this.trigger('done', 'VideoSegmentStream');
  };

  this.reset = function() {
    this.resetStream_();
    nalUnits = [];
    this.gopCache_.length = 0;
    gopsToAlignWith.length = 0;
    this.trigger('reset');
  };

  this.resetStream_ = function() {
    trackDecodeInfo.clearDtsInfo(track);

    // reset config and pps because they may differ across segments
    // for instance, when we are rendition switching
    config = undefined;
    pps = undefined;
  };

  // Search for a candidate Gop for gop-fusion from the gop cache and
  // return it or return null if no good candidate was found
  this.getGopForFusion_ = function(nalUnit) {
    var
      halfSecond = 45000, // Half-a-second in a 90khz clock
      allowableOverlap = 10000, // About 3 frames @ 30fps
      nearestDistance = Infinity,
      dtsDistance,
      nearestGopObj,
      currentGop,
      currentGopObj,
      i;

    // Search for the GOP nearest to the beginning of this nal unit
    for (i = 0; i < this.gopCache_.length; i++) {
      currentGopObj = this.gopCache_[i];
      currentGop = currentGopObj.gop;

      // Reject Gops with different SPS or PPS
      if (!(track.pps && arrayEquals(track.pps[0], currentGopObj.pps[0])) ||
          !(track.sps && arrayEquals(track.sps[0], currentGopObj.sps[0]))) {
        continue;
      }

      // Reject Gops that would require a negative baseMediaDecodeTime
      if (currentGop.dts < track.timelineStartInfo.dts) {
        continue;
      }

      // The distance between the end of the gop and the start of the nalUnit
      dtsDistance = (nalUnit.dts - currentGop.dts) - currentGop.duration;

      // Only consider GOPS that start before the nal unit and end within
      // a half-second of the nal unit
      if (dtsDistance >= -allowableOverlap &&
          dtsDistance <= halfSecond) {

        // Always use the closest GOP we found if there is more than
        // one candidate
        if (!nearestGopObj ||
            nearestDistance > dtsDistance) {
          nearestGopObj = currentGopObj;
          nearestDistance = dtsDistance;
        }
      }
    }

    if (nearestGopObj) {
      return nearestGopObj.gop;
    }
    return null;
  };

  // trim gop list to the first gop found that has a matching pts with a gop in the list
  // of gopsToAlignWith starting from the START of the list
  this.alignGopsAtStart_ = function(gops) {
    var alignIndex, gopIndex, align, gop, byteLength, nalCount, duration, alignedGops;

    byteLength = gops.byteLength;
    nalCount = gops.nalCount;
    duration = gops.duration;
    alignIndex = gopIndex = 0;

    while (alignIndex < gopsToAlignWith.length && gopIndex < gops.length) {
      align = gopsToAlignWith[alignIndex];
      gop = gops[gopIndex];

      if (align.pts === gop.pts) {
        break;
      }

      if (gop.pts > align.pts) {
        // this current gop starts after the current gop we want to align on, so increment
        // align index
        alignIndex++;
        continue;
      }

      // current gop starts before the current gop we want to align on. so increment gop
      // index
      gopIndex++;
      byteLength -= gop.byteLength;
      nalCount -= gop.nalCount;
      duration -= gop.duration;
    }

    if (gopIndex === 0) {
      // no gops to trim
      return gops;
    }

    if (gopIndex === gops.length) {
      // all gops trimmed, skip appending all gops
      return null;
    }

    alignedGops = gops.slice(gopIndex);
    alignedGops.byteLength = byteLength;
    alignedGops.duration = duration;
    alignedGops.nalCount = nalCount;
    alignedGops.pts = alignedGops[0].pts;
    alignedGops.dts = alignedGops[0].dts;

    return alignedGops;
  };

  // trim gop list to the first gop found that has a matching pts with a gop in the list
  // of gopsToAlignWith starting from the END of the list
  this.alignGopsAtEnd_ = function(gops) {
    var alignIndex, gopIndex, align, gop, alignEndIndex, matchFound;

    alignIndex = gopsToAlignWith.length - 1;
    gopIndex = gops.length - 1;
    alignEndIndex = null;
    matchFound = false;

    while (alignIndex >= 0 && gopIndex >= 0) {
      align = gopsToAlignWith[alignIndex];
      gop = gops[gopIndex];

      if (align.pts === gop.pts) {
        matchFound = true;
        break;
      }

      if (align.pts > gop.pts) {
        alignIndex--;
        continue;
      }

      if (alignIndex === gopsToAlignWith.length - 1) {
        // gop.pts is greater than the last alignment candidate. If no match is found
        // by the end of this loop, we still want to append gops that come after this
        // point
        alignEndIndex = gopIndex;
      }

      gopIndex--;
    }

    if (!matchFound && alignEndIndex === null) {
      return null;
    }

    var trimIndex;

    if (matchFound) {
      trimIndex = gopIndex;
    } else {
      trimIndex = alignEndIndex;
    }

    if (trimIndex === 0) {
      return gops;
    }

    var alignedGops = gops.slice(trimIndex);
    var metadata = alignedGops.reduce(function(total, gop) {
      total.byteLength += gop.byteLength;
      total.duration += gop.duration;
      total.nalCount += gop.nalCount;
      return total;
    }, { byteLength: 0, duration: 0, nalCount: 0 });

    alignedGops.byteLength = metadata.byteLength;
    alignedGops.duration = metadata.duration;
    alignedGops.nalCount = metadata.nalCount;
    alignedGops.pts = alignedGops[0].pts;
    alignedGops.dts = alignedGops[0].dts;

    return alignedGops;
  };

  this.alignGopsWith = function(newGopsToAlignWith) {
    gopsToAlignWith = newGopsToAlignWith;
  };
};

VideoSegmentStream.prototype = new Stream();

/**
 * A Stream that can combine multiple streams (ie. audio & video)
 * into a single output segment for MSE. Also supports audio-only
 * and video-only streams.
 * @param options {object} transmuxer options object
 * @param options.keepOriginalTimestamps {boolean} If true, keep the timestamps
 *        in the source; false to adjust the first segment to start at media timeline start.
 */
CoalesceStream = function(options, metadataStream) {
  // Number of Tracks per output segment
  // If greater than 1, we combine multiple
  // tracks into a single segment
  this.numberOfTracks = 0;
  this.metadataStream = metadataStream;

  options = options || {};

  if (typeof options.remux !== 'undefined') {
    this.remuxTracks = !!options.remux;
  } else {
    this.remuxTracks = true;
  }

  if (typeof options.keepOriginalTimestamps === 'boolean') {
    this.keepOriginalTimestamps = options.keepOriginalTimestamps;
<<<<<<< HEAD
  } else {
    this.keepOriginalTimestamps = false;
=======
>>>>>>> 1c888315
  }

  this.pendingTracks = [];
  this.videoTrack = null;
  this.pendingBoxes = [];
  this.pendingCaptions = [];
  this.pendingMetadata = [];
  this.pendingBytes = 0;
  this.emittedTracks = 0;

  CoalesceStream.prototype.init.call(this);

  // Take output from multiple
  this.push = function(output) {
    // buffer incoming captions until the associated video segment
    // finishes
    if (output.text) {
      return this.pendingCaptions.push(output);
    }
    // buffer incoming id3 tags until the final flush
    if (output.frames) {
      return this.pendingMetadata.push(output);
    }

    // Add this track to the list of pending tracks and store
    // important information required for the construction of
    // the final segment
    this.pendingTracks.push(output.track);
    this.pendingBoxes.push(output.boxes);
    this.pendingBytes += output.boxes.byteLength;

    if (output.track.type === 'video') {
      this.videoTrack = output.track;
    }
    if (output.track.type === 'audio') {
      this.audioTrack = output.track;
    }
  };
};

CoalesceStream.prototype = new Stream();
CoalesceStream.prototype.flush = function(flushSource) {
  var
    offset = 0,
    event = {
      captions: [],
      captionStreams: {},
      metadata: [],
      info: {}
    },
    caption,
    id3,
    initSegment,
    timelineStartPts = 0,
    i;

  if (this.pendingTracks.length < this.numberOfTracks) {
    if (flushSource !== 'VideoSegmentStream' &&
        flushSource !== 'AudioSegmentStream') {
      // Return because we haven't received a flush from a data-generating
      // portion of the segment (meaning that we have only recieved meta-data
      // or captions.)
      return;
    } else if (this.remuxTracks) {
      // Return until we have enough tracks from the pipeline to remux (if we
      // are remuxing audio and video into a single MP4)
      return;
    } else if (this.pendingTracks.length === 0) {
      // In the case where we receive a flush without any data having been
      // received we consider it an emitted track for the purposes of coalescing
      // `done` events.
      // We do this for the case where there is an audio and video track in the
      // segment but no audio data. (seen in several playlists with alternate
      // audio tracks and no audio present in the main TS segments.)
      this.emittedTracks++;

      if (this.emittedTracks >= this.numberOfTracks) {
        this.trigger('done');
        this.emittedTracks = 0;
      }
      return;
    }
  }

  if (this.videoTrack) {
    timelineStartPts = this.videoTrack.timelineStartInfo.pts;
    VIDEO_PROPERTIES.forEach(function(prop) {
      event.info[prop] = this.videoTrack[prop];
    }, this);
  } else if (this.audioTrack) {
    timelineStartPts = this.audioTrack.timelineStartInfo.pts;
    AUDIO_PROPERTIES.forEach(function(prop) {
      event.info[prop] = this.audioTrack[prop];
    }, this);
  }

  if (this.pendingTracks.length === 1) {
    event.type = this.pendingTracks[0].type;
  } else {
    event.type = 'combined';
  }

  this.emittedTracks += this.pendingTracks.length;

  initSegment = mp4.initSegment(this.pendingTracks);

  // Create a new typed array to hold the init segment
  event.initSegment = new Uint8Array(initSegment.byteLength);

  // Create an init segment containing a moov
  // and track definitions
  event.initSegment.set(initSegment);

  // Create a new typed array to hold the moof+mdats
  event.data = new Uint8Array(this.pendingBytes);

  // Append each moof+mdat (one per track) together
  for (i = 0; i < this.pendingBoxes.length; i++) {
    event.data.set(this.pendingBoxes[i], offset);
    offset += this.pendingBoxes[i].byteLength;
  }

  // Translate caption PTS times into second offsets to match the
  // video timeline for the segment, and add track info
  for (i = 0; i < this.pendingCaptions.length; i++) {
    caption = this.pendingCaptions[i];
<<<<<<< HEAD
    caption.startTime = clock.metadataTsToSeconds(caption.startPts, timelineStartPts, this.keepOriginalTimestamps);
    caption.endTime = clock.metadataTsToSeconds(caption.endPts, timelineStartPts, this.keepOriginalTimestamps);
=======

    caption.startTime = caption.startPts;
    if (!this.keepOriginalTimestamps) {
      caption.startTime -= timelineStartPts;
    }
    caption.startTime /= 90e3;

    caption.endTime = caption.endPts;
    if (!this.keepOriginalTimestamps) {
      caption.endTime -= timelineStartPts;
    }
    caption.endTime /= 90e3;
>>>>>>> 1c888315

    event.captionStreams[caption.stream] = true;
    event.captions.push(caption);
  }

  // Translate ID3 frame PTS times into second offsets to match the
  // video timeline for the segment
  for (i = 0; i < this.pendingMetadata.length; i++) {
    id3 = this.pendingMetadata[i];
<<<<<<< HEAD
    id3.cueTime = clock.videoTsToSeconds(id3.pts, timelineStartPts, this.keepOriginalTimestamps);
=======

    id3.cueTime = id3.pts;
    if (!this.keepOriginalTimestamps) {
      id3.cueTime -= timelineStartPts;
    }
    id3.cueTime /= 90e3;
>>>>>>> 1c888315

    event.metadata.push(id3);
  }

  // We add this to every single emitted segment even though we only need
  // it for the first
  event.metadata.dispatchType = this.metadataStream.dispatchType;

  // Reset stream state
  this.pendingTracks.length = 0;
  this.videoTrack = null;
  this.pendingBoxes.length = 0;
  this.pendingCaptions.length = 0;
  this.pendingBytes = 0;
  this.pendingMetadata.length = 0;

  // Emit the built segment
  // We include captions and ID3 tags for backwards compatibility,
  // ideally we should send only video and audio in the data event
  this.trigger('data', event);
  // Emit each caption to the outside world
  // Ideally, this would happen immediately on parsing captions,
  // but we need to ensure that video data is sent back first
  // so that caption timing can be adjusted to match video timing
  for (i = 0; i < event.captions.length; i++) {
    caption = event.captions[i];

    this.trigger('caption', caption);
  }
  // Emit each id3 tag to the outside world
  // Ideally, this would happen immediately on parsing the tag,
  // but we need to ensure that video data is sent back first
  // so that ID3 frame timing can be adjusted to match video timing
  for (i = 0; i < event.metadata.length; i++) {
    id3 = event.metadata[i];

    this.trigger('id3Frame', id3);
  }

  // Only emit `done` if all tracks have been flushed and emitted
  if (this.emittedTracks >= this.numberOfTracks) {
    this.trigger('done');
    this.emittedTracks = 0;
  }
};
/**
 * A Stream that expects MP2T binary data as input and produces
 * corresponding media segments, suitable for use with Media Source
 * Extension (MSE) implementations that support the ISO BMFF byte
 * stream format, like Chrome.
 */
Transmuxer = function(options) {
  var
    self = this,
    hasFlushed = true,
    videoTrack,
    audioTrack;

  Transmuxer.prototype.init.call(this);

  options = options || {};
  this.baseMediaDecodeTime = options.baseMediaDecodeTime || 0;
  this.transmuxPipeline_ = {};

  this.setupAacPipeline = function() {
    var pipeline = {};
    this.transmuxPipeline_ = pipeline;

    pipeline.type = 'aac';
    pipeline.metadataStream = new m2ts.MetadataStream();

    // set up the parsing pipeline
    pipeline.aacStream = new AacStream();
    pipeline.audioTimestampRolloverStream = new m2ts.TimestampRolloverStream('audio');
    pipeline.timedMetadataTimestampRolloverStream = new m2ts.TimestampRolloverStream('timed-metadata');
    pipeline.adtsStream = new AdtsStream();
    pipeline.coalesceStream = new CoalesceStream(options, pipeline.metadataStream);
    pipeline.headOfPipeline = pipeline.aacStream;

    pipeline.aacStream
      .pipe(pipeline.audioTimestampRolloverStream)
      .pipe(pipeline.adtsStream);
    pipeline.aacStream
      .pipe(pipeline.timedMetadataTimestampRolloverStream)
      .pipe(pipeline.metadataStream)
      .pipe(pipeline.coalesceStream);

    pipeline.metadataStream.on('timestamp', function(frame) {
      pipeline.aacStream.setTimestamp(frame.timeStamp);
    });

    pipeline.aacStream.on('data', function(data) {
      if (data.type === 'timed-metadata' && !pipeline.audioSegmentStream) {
        audioTrack = audioTrack || {
          timelineStartInfo: {
            baseMediaDecodeTime: self.baseMediaDecodeTime
          },
          codec: 'adts',
          type: 'audio'
        };
        // hook up the audio segment stream to the first track with aac data
        pipeline.coalesceStream.numberOfTracks++;
        pipeline.audioSegmentStream = new AudioSegmentStream(audioTrack, options);

        pipeline.audioSegmentStream.on('timingInfo',
          self.trigger.bind(self, 'audioTimingInfo'));

        // Set up the final part of the audio pipeline
        pipeline.adtsStream
          .pipe(pipeline.audioSegmentStream)
          .pipe(pipeline.coalesceStream);
      }
    });

    // Re-emit any data coming from the coalesce stream to the outside world
    pipeline.coalesceStream.on('data', this.trigger.bind(this, 'data'));
    // Let the consumer know we have finished flushing the entire pipeline
    pipeline.coalesceStream.on('done', this.trigger.bind(this, 'done'));
  };

  this.setupTsPipeline = function() {
    var pipeline = {};
    this.transmuxPipeline_ = pipeline;

    pipeline.type = 'ts';
    pipeline.metadataStream = new m2ts.MetadataStream();

    // set up the parsing pipeline
    pipeline.packetStream = new m2ts.TransportPacketStream();
    pipeline.parseStream = new m2ts.TransportParseStream();
    pipeline.elementaryStream = new m2ts.ElementaryStream();
    pipeline.videoTimestampRolloverStream = new m2ts.TimestampRolloverStream('video');
    pipeline.audioTimestampRolloverStream = new m2ts.TimestampRolloverStream('audio');
    pipeline.timedMetadataTimestampRolloverStream = new m2ts.TimestampRolloverStream('timed-metadata');
    pipeline.adtsStream = new AdtsStream();
    pipeline.h264Stream = new H264Stream();
    pipeline.captionStream = new m2ts.CaptionStream();
    pipeline.coalesceStream = new CoalesceStream(options, pipeline.metadataStream);
    pipeline.headOfPipeline = pipeline.packetStream;

    // disassemble MPEG2-TS packets into elementary streams
    pipeline.packetStream
      .pipe(pipeline.parseStream)
      .pipe(pipeline.elementaryStream);

    // !!THIS ORDER IS IMPORTANT!!
    // demux the streams
    pipeline.elementaryStream
      .pipe(pipeline.videoTimestampRolloverStream)
      .pipe(pipeline.h264Stream);
    pipeline.elementaryStream
      .pipe(pipeline.audioTimestampRolloverStream)
      .pipe(pipeline.adtsStream);

    pipeline.elementaryStream
      .pipe(pipeline.timedMetadataTimestampRolloverStream)
      .pipe(pipeline.metadataStream)
      .pipe(pipeline.coalesceStream);

    // Hook up CEA-608/708 caption stream
    pipeline.h264Stream.pipe(pipeline.captionStream)
      .pipe(pipeline.coalesceStream);

    pipeline.elementaryStream.on('data', function(data) {
      var i;

      if (data.type === 'metadata') {
        i = data.tracks.length;

        // scan the tracks listed in the metadata
        while (i--) {
          if (!videoTrack && data.tracks[i].type === 'video') {
            videoTrack = data.tracks[i];
            videoTrack.timelineStartInfo.baseMediaDecodeTime = self.baseMediaDecodeTime;
          } else if (!audioTrack && data.tracks[i].type === 'audio') {
            audioTrack = data.tracks[i];
            audioTrack.timelineStartInfo.baseMediaDecodeTime = self.baseMediaDecodeTime;
          }
        }

        // hook up the video segment stream to the first track with h264 data
        if (videoTrack && !pipeline.videoSegmentStream) {
          pipeline.coalesceStream.numberOfTracks++;
          pipeline.videoSegmentStream = new VideoSegmentStream(videoTrack, options);

          pipeline.videoSegmentStream.on('timelineStartInfo', function(timelineStartInfo) {
          // When video emits timelineStartInfo data after a flush, we forward that
          // info to the AudioSegmentStream, if it exists, because video timeline
          // data takes precedence.
            if (audioTrack) {
              audioTrack.timelineStartInfo = timelineStartInfo;
              // On the first segment we trim AAC frames that exist before the
              // very earliest DTS we have seen in video because Chrome will
              // interpret any video track with a baseMediaDecodeTime that is
              // non-zero as a gap.
              pipeline.audioSegmentStream.setEarliestDts(timelineStartInfo.dts);
            }
          });

          pipeline.videoSegmentStream.on('processedGopsInfo',
            self.trigger.bind(self, 'gopInfo'));

          pipeline.videoSegmentStream.on('baseMediaDecodeTime', function(baseMediaDecodeTime) {
            if (audioTrack) {
              pipeline.audioSegmentStream.setVideoBaseMediaDecodeTime(baseMediaDecodeTime);
            }
          });

          pipeline.videoSegmentStream.on('timingInfo',
            self.trigger.bind(self, 'videoTimingInfo'));

          // Set up the final part of the video pipeline
          pipeline.h264Stream
            .pipe(pipeline.videoSegmentStream)
            .pipe(pipeline.coalesceStream);
        }

        if (audioTrack && !pipeline.audioSegmentStream) {
          // hook up the audio segment stream to the first track with aac data
          pipeline.coalesceStream.numberOfTracks++;
          pipeline.audioSegmentStream = new AudioSegmentStream(audioTrack, options);

          pipeline.audioSegmentStream.on('timingInfo',
            self.trigger.bind(self, 'audioTimingInfo'));

          // Set up the final part of the audio pipeline
          pipeline.adtsStream
            .pipe(pipeline.audioSegmentStream)
            .pipe(pipeline.coalesceStream);
        }

        // emit pmt info
        self.trigger('trackinfo', {
          hasAudio: !!audioTrack,
          hasVideo: !!videoTrack
        });
      }
    });

    // Re-emit any data coming from the coalesce stream to the outside world
    pipeline.coalesceStream.on('data', this.trigger.bind(this, 'data'));
    pipeline.coalesceStream.on('id3Frame', function(id3Frame) {
      id3Frame.dispatchType = pipeline.metadataStream.dispatchType;

      self.trigger('id3Frame', id3Frame);
    });
    pipeline.coalesceStream.on('caption', this.trigger.bind(this, 'caption'));
    // Let the consumer know we have finished flushing the entire pipeline
    pipeline.coalesceStream.on('done', this.trigger.bind(this, 'done'));
  };

  // hook up the segment streams once track metadata is delivered
  this.setBaseMediaDecodeTime = function(baseMediaDecodeTime) {
    var pipeline = this.transmuxPipeline_;

    if (!options.keepOriginalTimestamps) {
      this.baseMediaDecodeTime = baseMediaDecodeTime;
    }

    if (audioTrack) {
      audioTrack.timelineStartInfo.dts = undefined;
      audioTrack.timelineStartInfo.pts = undefined;
      trackDecodeInfo.clearDtsInfo(audioTrack);
      if (!options.keepOriginalTimestamps) {
        audioTrack.timelineStartInfo.baseMediaDecodeTime = baseMediaDecodeTime;
      }
      if (pipeline.audioTimestampRolloverStream) {
        pipeline.audioTimestampRolloverStream.discontinuity();
      }
    }
    if (videoTrack) {
      if (pipeline.videoSegmentStream) {
        pipeline.videoSegmentStream.gopCache_ = [];
        pipeline.videoTimestampRolloverStream.discontinuity();
      }
      videoTrack.timelineStartInfo.dts = undefined;
      videoTrack.timelineStartInfo.pts = undefined;
      trackDecodeInfo.clearDtsInfo(videoTrack);
      pipeline.captionStream.reset();
      if (!options.keepOriginalTimestamps) {
        videoTrack.timelineStartInfo.baseMediaDecodeTime = baseMediaDecodeTime;
      }
    }

    if (pipeline.timedMetadataTimestampRolloverStream) {
      pipeline.timedMetadataTimestampRolloverStream.discontinuity();
    }
  };

  this.setAudioAppendStart = function(timestamp) {
    if (audioTrack) {
      this.transmuxPipeline_.audioSegmentStream.setAudioAppendStart(timestamp);
    }
  };

  this.alignGopsWith = function(gopsToAlignWith) {
    if (videoTrack && this.transmuxPipeline_.videoSegmentStream) {
      this.transmuxPipeline_.videoSegmentStream.alignGopsWith(gopsToAlignWith);
    }
  };

  // feed incoming data to the front of the parsing pipeline
  this.push = function(data) {
    if (hasFlushed) {
      var isAac = isLikelyAacData(data);

      if (isAac && this.transmuxPipeline_.type !== 'aac') {
        this.setupAacPipeline();
      } else if (!isAac && this.transmuxPipeline_.type !== 'ts') {
        this.setupTsPipeline();
      }
      hasFlushed = false;
    }
    this.transmuxPipeline_.headOfPipeline.push(data);
  };

  // flush any buffered data
  this.flush = function() {
    hasFlushed = true;
    // Start at the top of the pipeline and flush all pending work
    this.transmuxPipeline_.headOfPipeline.flush();
  };

  this.endTimeline = function() {
    this.transmuxPipeline_.headOfPipeline.endTimeline();
  };

  this.reset = function() {
    if (this.transmuxPipeline_.headOfPipeline) {
      this.transmuxPipeline_.headOfPipeline.reset();
    }
  };

  // Caption data has to be reset when seeking outside buffered range
  this.resetCaptions = function() {
    if (this.transmuxPipeline_.captionStream) {
      this.transmuxPipeline_.captionStream.reset();
    }
  };

};
Transmuxer.prototype = new Stream();

module.exports = {
  Transmuxer: Transmuxer,
  VideoSegmentStream: VideoSegmentStream,
  AudioSegmentStream: AudioSegmentStream,
  AUDIO_PROPERTIES: AUDIO_PROPERTIES,
  VIDEO_PROPERTIES: VIDEO_PROPERTIES
};<|MERGE_RESOLUTION|>--- conflicted
+++ resolved
@@ -765,11 +765,8 @@
 
   if (typeof options.keepOriginalTimestamps === 'boolean') {
     this.keepOriginalTimestamps = options.keepOriginalTimestamps;
-<<<<<<< HEAD
   } else {
     this.keepOriginalTimestamps = false;
-=======
->>>>>>> 1c888315
   }
 
   this.pendingTracks = [];
@@ -896,23 +893,10 @@
   // video timeline for the segment, and add track info
   for (i = 0; i < this.pendingCaptions.length; i++) {
     caption = this.pendingCaptions[i];
-<<<<<<< HEAD
-    caption.startTime = clock.metadataTsToSeconds(caption.startPts, timelineStartPts, this.keepOriginalTimestamps);
-    caption.endTime = clock.metadataTsToSeconds(caption.endPts, timelineStartPts, this.keepOriginalTimestamps);
-=======
-
-    caption.startTime = caption.startPts;
-    if (!this.keepOriginalTimestamps) {
-      caption.startTime -= timelineStartPts;
-    }
-    caption.startTime /= 90e3;
-
-    caption.endTime = caption.endPts;
-    if (!this.keepOriginalTimestamps) {
-      caption.endTime -= timelineStartPts;
-    }
-    caption.endTime /= 90e3;
->>>>>>> 1c888315
+    caption.startTime = clock.metadataTsToSeconds(
+      caption.startPts, timelineStartPts, this.keepOriginalTimestamps);
+    caption.endTime = clock.metadataTsToSeconds(
+      caption.endPts, timelineStartPts, this.keepOriginalTimestamps);
 
     event.captionStreams[caption.stream] = true;
     event.captions.push(caption);
@@ -922,16 +906,8 @@
   // video timeline for the segment
   for (i = 0; i < this.pendingMetadata.length; i++) {
     id3 = this.pendingMetadata[i];
-<<<<<<< HEAD
-    id3.cueTime = clock.videoTsToSeconds(id3.pts, timelineStartPts, this.keepOriginalTimestamps);
-=======
-
-    id3.cueTime = id3.pts;
-    if (!this.keepOriginalTimestamps) {
-      id3.cueTime -= timelineStartPts;
-    }
-    id3.cueTime /= 90e3;
->>>>>>> 1c888315
+    id3.cueTime = clock.videoTsToSeconds(
+      id3.pts, timelineStartPts, this.keepOriginalTimestamps);
 
     event.metadata.push(id3);
   }
